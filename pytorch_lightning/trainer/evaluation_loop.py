# Copyright The PyTorch Lightning team.
#
# Licensed under the Apache License, Version 2.0 (the "License");
# you may not use this file except in compliance with the License.
# You may obtain a copy of the License at
#
#     http://www.apache.org/licenses/LICENSE-2.0
#
# Unless required by applicable law or agreed to in writing, software
# distributed under the License is distributed on an "AS IS" BASIS,
# WITHOUT WARRANTIES OR CONDITIONS OF ANY KIND, either express or implied.
# See the License for the specific language governing permissions and
# limitations under the License.
import torch

from pytorch_lightning.core.step_result import Result
from pytorch_lightning.trainer.supporters import PredictionCollection
from pytorch_lightning.utilities.apply_func import apply_to_collection
from pytorch_lightning.utilities.model_helpers import is_overridden
from pytorch_lightning.utilities.warnings import WarningCache


class EvaluationLoop(object):
    def __init__(self, trainer):
        self.trainer = trainer
        self.testing = False
        self.outputs = []
        self.step_metrics = []
        self.predictions = None
        self.max_batches = None
        self.warning_cache = WarningCache()
        self.num_dataloaders = None

    def on_trainer_init(self):
        self.trainer.num_val_batches = []
        self.trainer.num_sanity_val_batches = []
        self.trainer.num_test_batches = []
        self.trainer.test_dataloaders = None
        self.trainer.val_dataloaders = None
        self.trainer.running_sanity_check = False

        # when .test() is called, it sets this
        self.trainer.tested_ckpt_path = None

        # when true, prints test results
        self.trainer.verbose_test = True

    def get_evaluation_dataloaders(self, max_batches):
        # select dataloaders
        model = self.trainer.get_model()

        # select dataloaders
        if self.testing:
            self.trainer.reset_test_dataloader(model)

            dataloaders = self.trainer.test_dataloaders
            new_max_batches = self.trainer.num_test_batches
        else:
            # val
            in_sanity_check = self.trainer.running_sanity_check
            should_reload_every_epoch = self.trainer.reload_dataloaders_every_epoch
            if (self.trainer.val_dataloaders is None or should_reload_every_epoch) and not in_sanity_check:
                self.trainer.reset_val_dataloader(model)

            dataloaders = self.trainer.val_dataloaders
            new_max_batches = self.trainer.num_val_batches

        if max_batches is None:
            max_batches = new_max_batches

        return dataloaders, max_batches

    def should_skip_evaluation(self, dataloaders, max_batches):
        # skip when dataloaders aren't defined
        if dataloaders is None:
            return True

        # enable disabling validation step with limit_val_batches = 0
        should_skip = sum(max_batches) == 0
        if should_skip:
            return True

        return False

    def on_evaluation_start(self, *args, **kwargs):
        if self.testing:
            self.trainer.call_hook('on_test_start', *args, **kwargs)
        else:
            self.trainer.call_hook('on_validation_start', *args, **kwargs)

    def on_evaluation_model_eval(self, *_, **__):
        model_ref = self.trainer.get_model()
        if self.testing:
            model_ref.on_test_model_eval()
        else:
            model_ref.on_validation_model_eval()

    def on_evaluation_model_train(self, *_, **__):
        model_ref = self.trainer.get_model()
        if self.testing:
            model_ref.on_test_model_train()
        else:
            model_ref.on_validation_model_train()

    def on_evaluation_end(self, *args, **kwargs):
        if self.testing:
            self.trainer.call_hook('on_test_end', *args, **kwargs)
        else:
            self.trainer.call_hook('on_validation_end', *args, **kwargs)

    def reload_evaluation_dataloaders(self):
        model = self.trainer.get_model()
        if self.testing:
            self.trainer.reset_test_dataloader(model)
        else:
            self.trainer.reset_val_dataloader(model)

    def setup(self, model, max_batches, dataloaders):
        # copy properties for forward overrides
        self.trainer.model_connector.copy_trainer_model_properties(model)

        # bookkeeping
        self.outputs = []
        self.predictions = PredictionCollection(self.trainer.global_rank, self.trainer.world_size)

        # convert max_batches to list
        if isinstance(max_batches, int):
            max_batches = [max_batches] * len(dataloaders)

        self.max_batches = max_batches
        self.num_dataloaders = self._get_num_dataloaders(dataloaders)
        self._predictions = [[] for _ in range(self.num_dataloaders)]

    def on_evaluation_epoch_start(self, *args, **kwargs):
        if self.testing:
            self.trainer.call_hook('on_test_epoch_start', *args, **kwargs)
        else:
            self.trainer.call_hook('on_validation_epoch_start', *args, **kwargs)

    def build_args(self, test_mode, batch, batch_idx, dataloader_idx):
        # make dataloader_idx arg in validation_step optional
        args = [batch, batch_idx]

        multiple_val_loaders = (not test_mode and self._get_num_dataloaders(self.trainer.val_dataloaders) > 1)
        multiple_test_loaders = (test_mode and self._get_num_dataloaders(self.trainer.test_dataloaders) > 1)

        if multiple_test_loaders or multiple_val_loaders:
            args.append(dataloader_idx)

        return args

    def _get_num_dataloaders(self, dataloaders):
        # case where user does:
        # return dl1, dl2
        length = len(dataloaders)
        if len(dataloaders) > 0 and isinstance(dataloaders[0], (list, tuple)):
            length = len(dataloaders[0])
        return length

    def evaluation_step(self, test_mode, batch, batch_idx, dataloader_idx):
        # configure args
        args = self.build_args(test_mode, batch, batch_idx, dataloader_idx)

        model_ref = self.trainer.get_model()
        model_ref._results = Result()

        if self.trainer.is_predicting:
            model_ref._current_fx_name = "forward"
            forward_output = self.trainer.accelerator_backend.forward([args[0]])
            self._predictions[dataloader_idx].append(forward_output)
            self.trainer._progress_bar_callback.on_test_batch_end(
                self.trainer, model_ref, forward_output, batch, batch_idx, dataloader_idx)
            return

        elif self.testing:
            model_ref._current_fx_name = "test_step"
<<<<<<< HEAD
            output = self.trainer.accelerator_backend.test_step(args)

=======
            with self.trainer.profiler.profile("test_step"):
                output = self.trainer.accelerator_backend.test_step(args)
>>>>>>> 5f337287
        else:
            model_ref._current_fx_name = "validation_step"
            with self.trainer.profiler.profile("validation_step"):
                output = self.trainer.accelerator_backend.validation_step(args)

        # capture any logged information
        self.trainer.logger_connector.cache_logged_metrics()
        # track batch size for weighted average
        is_result_obj = isinstance(output, Result)
        if is_result_obj:
            output.track_batch_size(batch)

        return output

    def evaluation_step_end(self, *args, **kwargs):
        if self.testing:
            output = self.trainer.call_hook('test_step_end', *args, **kwargs)
        else:
            output = self.trainer.call_hook('validation_step_end', *args, **kwargs)
        return output

    def evaluation_epoch_end(self):
        # unset dataloder_idx in model
        self.trainer.logger_connector.evaluation_epoch_end(self.testing)

        # call the model epoch end
        deprecated_results = self.__run_eval_epoch_end(self.num_dataloaders)

        # enable returning anything
        for i, r in enumerate(deprecated_results):
            if not isinstance(r, (dict, Result, torch.Tensor)):
                deprecated_results[i] = []

        return deprecated_results

    def log_epoch_metrics_on_evaluation_end(self):
        # get the final loop results
        eval_loop_results = self.trainer.logger_connector.get_evaluate_epoch_results(self.testing)
        return eval_loop_results

    def __run_eval_epoch_end(self, num_dataloaders):
        model = self.trainer.get_model()

        # with a single dataloader don't pass an array
        outputs = self.outputs
        eval_results = outputs
        if num_dataloaders == 1:
            eval_results = outputs[0]

        user_reduced = False

        if self.testing:
            if is_overridden('test_epoch_end', model=model):
                model._current_fx_name = 'test_epoch_end'
                eval_results = model.test_epoch_end(eval_results)
                user_reduced = True

        else:
            if is_overridden('validation_epoch_end', model=model):
                model._current_fx_name = 'validation_epoch_end'
                eval_results = model.validation_epoch_end(eval_results)
                user_reduced = True

        # capture logging
        self.trainer.logger_connector.cache_logged_metrics()
        # depre warning
        if eval_results is not None and user_reduced:
            step = 'testing_epoch_end' if self.testing else 'validation_epoch_end'
            self.warning_cache.warn(
                f'The {step} should not return anything as of 9.1.'
                ' To log, use self.log(...) or self.write(...) directly in the LightningModule'
            )

        if not isinstance(eval_results, list):
            eval_results = [eval_results]

        # track depreceated metrics
        self.trainer.logger_connector.track_metrics_deprecated(eval_results, self.testing)

        return eval_results

    def __gather_epoch_end_eval_results(self, outputs):
        eval_results = []
        for epoch_output in outputs:
            result = epoch_output[0].__class__.gather(epoch_output)
            if 'checkpoint_on' in result:
                result.checkpoint_on = result.checkpoint_on.mean()
            if 'early_stop_on' in result:
                result.early_stop_on = result.early_stop_on.mean()

            eval_results.append(result)

        # with 1 dataloader don't pass in a list
        if len(eval_results) == 1:
            eval_results = eval_results[0]
        return eval_results

    def __auto_reduce_result_objs(self, outputs):
        # outputs has a list of results per dataloader
        eval_results = []
        for dl_output in outputs:
            result = dl_output[0]
            result = result.__class__.reduce_on_epoch_end(dl_output)
            if 'checkpoint_on' in result:
                result.checkpoint_on = result.checkpoint_on.mean()
            if 'early_stop_on' in result:
                result.early_stop_on = result.early_stop_on.mean()
            eval_results.append(result)

        return eval_results

    def on_predict_epoch_end(self):
        self.trainer._progress_bar_callback.on_test_end(
            self.trainer, self.trainer.get_model())

        results = self._predictions

        def _convert_to_numpy(v):
            return v.cpu().numpy()

        results = apply_to_collection(results, torch.Tensor, _convert_to_numpy)

        return results, None

    def on_evaluation_batch_start(self, batch, batch_idx, dataloader_idx):
        # set dataloader_idx to model and track batch_size
        self.trainer.logger_connector.on_evaluation_batch_start(
            self.testing, batch, dataloader_idx, self.num_dataloaders)

        if self.testing:
            self.trainer.call_hook('on_test_batch_start', batch, batch_idx, dataloader_idx)
        else:
            self.trainer.call_hook('on_validation_batch_start', batch, batch_idx, dataloader_idx)

    def on_evaluation_batch_end(self, output, batch, batch_idx, dataloader_idx):
        if self.testing:
            self.trainer.call_hook('on_test_batch_end', output, batch, batch_idx, dataloader_idx)
        else:
            self.trainer.call_hook('on_validation_batch_end', output, batch, batch_idx, dataloader_idx)

        # store predicitons if do_write_predictions and track eval loss history
        self.store_predictions(output, batch_idx, dataloader_idx)

    def store_predictions(self, output, batch_idx, dataloader_idx):
        # Add step predictions to prediction collection to write later
        if output is not None:
            do_write_predictions = isinstance(output, Result) and self.testing
            if do_write_predictions:
                self.predictions.add(output.pop('predictions', None))

        # track debug metrics
        self.trainer.dev_debugger.track_eval_loss_history(self.testing, batch_idx, dataloader_idx, output)

    def on_evaluation_epoch_end(self, *args, **kwargs):
        # call the callback hook
        if self.testing:
            self.trainer.call_hook('on_test_epoch_end', *args, **kwargs)
        else:
            self.trainer.call_hook('on_validation_epoch_end', *args, **kwargs)

    def log_evaluation_step_metrics(self, output, batch_idx):
        if self.trainer.running_sanity_check:
            return

        step_log_metrics = {}
        step_pbar_metrics = {}

        self.__log_result_step_metrics(step_log_metrics, step_pbar_metrics, batch_idx)

    def __log_result_step_metrics(self, step_log_metrics, step_pbar_metrics, batch_idx):
        cached_results = self.trainer.logger_connector.cached_results
        cached_batch_pbar_metrics, cached_batch_log_metrics = cached_results.update_logger_connector()

        step_log_metrics.update(cached_batch_log_metrics)
        step_pbar_metrics.update(cached_batch_pbar_metrics)

        if len(step_log_metrics) > 0:
            # make the metrics appear as a different line in the same graph
            metrics_by_epoch = {}
            for k, v in step_log_metrics.items():
                metrics_by_epoch[f'{k}/epoch_{self.trainer.current_epoch}'] = v

            self.trainer.logger_connector.log_metrics(metrics_by_epoch, {}, step=batch_idx)

        if len(step_pbar_metrics) > 0:
            self.trainer.logger_connector.add_progress_bar_metrics(step_pbar_metrics)<|MERGE_RESOLUTION|>--- conflicted
+++ resolved
@@ -174,13 +174,8 @@
 
         elif self.testing:
             model_ref._current_fx_name = "test_step"
-<<<<<<< HEAD
-            output = self.trainer.accelerator_backend.test_step(args)
-
-=======
             with self.trainer.profiler.profile("test_step"):
                 output = self.trainer.accelerator_backend.test_step(args)
->>>>>>> 5f337287
         else:
             model_ref._current_fx_name = "validation_step"
             with self.trainer.profiler.profile("validation_step"):
